from __future__ import annotations

"""Embedding-based validation metrics."""

<<<<<<< HEAD
from typing import Any, Dict, Optional, Sequence
=======
from typing import Any, Dict, Optional, List
>>>>>>> 93887561

import numpy as np
import logging

from .. import token_utils

from .. import embedding_pipeline as ep
from .metrics_abc import ValidationMetric
from .registry import register_validation_metric


class EmbeddingSimilarityMetric(ValidationMetric):
    """Cosine similarity between embeddings of two texts."""

    metric_id = "embedding_similarity"

    def evaluate(
        self,
        *,
        original_text: Optional[str] = None,
        compressed_text: Optional[str] = None,
        llm_response: Optional[str] = None,
        reference_answer: Optional[str] = None,
        **kwargs: Any,
    ) -> Dict[str, float]:
        if original_text is not None and compressed_text is not None:
            text_a, text_b = original_text, compressed_text
        elif llm_response is not None and reference_answer is not None:
            text_a, text_b = reference_answer, llm_response
        else:
            raise ValueError(
                "EmbeddingSimilarityMetric requires original/compressed texts or response/reference texts."
            )

        if not text_a or not text_b:
            return {"semantic_similarity": 0.0}

        embed_kwargs = {}
        for key in ["model_name", "device", "batch_size"]:
            if key in self.config_params:
                embed_kwargs[key] = self.config_params[key]

        vecs = ep.embed_text([text_a, text_b], **embed_kwargs)
        score = float(np.dot(vecs[0], vecs[1]))
        return {"semantic_similarity": score}


class MultiEmbeddingSimilarityMetric(ValidationMetric):
    """Cosine similarity using multiple embedding models."""

    metric_id = "embedding_similarity_multi"

    def __init__(
        self,
        model_names: Sequence[str] | None = None,
        max_tokens: int = 8192,
        **kwargs: Any,
    ) -> None:
        super().__init__(**kwargs)
        self.model_names = list(model_names) if model_names else [ep._MODEL_NAME]
        self.max_tokens = int(max_tokens)

    def _token_count(self, a: str, b: str) -> int:
        return len((a + " " + b).split())

    def _max_allowed_tokens(self) -> int:
        limit = self.max_tokens
        for name in self.model_names:
            try:
                model = ep._load_model(name, self.config_params.get("device", "cpu"))
                ml = getattr(model, "model_max_length", None)
                if isinstance(ml, int):
                    limit = min(limit, ml)
            except Exception:
                continue
        return limit

    def evaluate(
        self,
        *,
        original_text: Optional[str] = None,
        compressed_text: Optional[str] = None,
        llm_response: Optional[str] = None,
        reference_answer: Optional[str] = None,
        **kwargs: Any,
    ) -> Dict[str, float]:
        if original_text is not None and compressed_text is not None:
            text_a, text_b = original_text, compressed_text
        elif llm_response is not None and reference_answer is not None:
            text_a, text_b = reference_answer, llm_response
        else:
            raise ValueError(
                "MultiEmbeddingSimilarityMetric requires original/compressed texts or response/reference texts."
            )

        tokens = self._token_count(text_a, text_b)
        if tokens > self._max_allowed_tokens():
            return {"token_count": float(tokens)}

        results: Dict[str, float] = {"token_count": float(tokens)}
        scores = []
        embed_kwargs = {}
        for key in ["device", "batch_size"]:
            if key in self.config_params:
                embed_kwargs[key] = self.config_params[key]
        for name in self.model_names:
            vecs = ep.embed_text([text_a, text_b], model_name=name, **embed_kwargs)
            s = float(np.dot(vecs[0], vecs[1]))
            scores.append(s)
            results[name] = s
        results["semantic_similarity"] = float(np.mean(scores)) if scores else 0.0
        return results


register_validation_metric(
    EmbeddingSimilarityMetric.metric_id, EmbeddingSimilarityMetric
)

<<<<<<< HEAD
register_validation_metric(
    MultiEmbeddingSimilarityMetric.metric_id, MultiEmbeddingSimilarityMetric
)

__all__ = ["EmbeddingSimilarityMetric", "MultiEmbeddingSimilarityMetric"]
=======

class MultiModelEmbeddingSimilarityMetric(ValidationMetric):
    """Compare text similarity across multiple embedding models."""

    metric_id = "multi_model_embedding_similarity"

    def __init__(self, model_names: Optional[List[str]] = None, **kwargs: Any) -> None:
        super().__init__(**kwargs)
        self.model_names = model_names or ["sentence-transformers/all-MiniLM-L6-v2"]

    def _get_tokenizer(self, model_name: str):
        if model_name.startswith("openai/"):
            base_name = model_name.split("/", 1)[1]
            try:
                import tiktoken

                tok = tiktoken.encoding_for_model(base_name)
            except Exception:
                import tiktoken

                tok = tiktoken.get_encoding("gpt2")
            max_len = getattr(tok, "n_ctx", None)
            setattr(tok, "model_max_length", max_len)
            return tok
        try:
            from transformers import AutoTokenizer
        except Exception:
            from ..local_llm import AutoTokenizer  # pragma: no cover - fallback

        return AutoTokenizer.from_pretrained(model_name)

    def evaluate(
        self,
        *,
        original_text: Optional[str] = None,
        compressed_text: Optional[str] = None,
        llm_response: Optional[str] = None,
        reference_answer: Optional[str] = None,
        **kwargs: Any,
    ) -> Dict[str, Dict[str, Dict[str, float]]]:
        if original_text is not None and compressed_text is not None:
            text_a, text_b = original_text, compressed_text
        elif llm_response is not None and reference_answer is not None:
            text_a, text_b = reference_answer, llm_response
        else:
            raise ValueError(
                "MultiModelEmbeddingSimilarityMetric requires original/compressed texts or response/reference texts."
            )

        if not text_a or not text_b:
            return {"embedding_similarity": {}}

        results: Dict[str, Dict[str, float]] = {}
        for name in self.model_names:
            try:
                tokenizer = self._get_tokenizer(name)
            except Exception as exc:  # pragma: no cover - tokenizer load failure
                logging.warning("Failed loading tokenizer for %s: %s", name, exc)
                continue

            max_len = getattr(tokenizer, "model_max_length", None)
            if isinstance(max_len, int) and max_len > 0:
                len_a = token_utils.token_count(tokenizer, text_a)
                len_b = token_utils.token_count(tokenizer, text_b)
                if len_a > max_len or len_b > max_len:
                    logging.warning(
                        "Input exceeds model_max_length for %s; skipping", name
                    )
                    continue

            vecs = ep.embed_text([text_a, text_b], model_name=name)
            similarity = float(np.dot(vecs[0], vecs[1]))
            token_count_b = token_utils.token_count(tokenizer, text_b)
            results[name] = {
                "token_count": token_count_b,
                "similarity": similarity,
            }

        return {"embedding_similarity": results}


register_validation_metric(
    MultiModelEmbeddingSimilarityMetric.metric_id, MultiModelEmbeddingSimilarityMetric
)

__all__ = ["EmbeddingSimilarityMetric", "MultiModelEmbeddingSimilarityMetric"]
>>>>>>> 93887561
<|MERGE_RESOLUTION|>--- conflicted
+++ resolved
@@ -2,11 +2,7 @@
 
 """Embedding-based validation metrics."""
 
-<<<<<<< HEAD
 from typing import Any, Dict, Optional, Sequence
-=======
-from typing import Any, Dict, Optional, List
->>>>>>> 93887561
 
 import numpy as np
 import logging
@@ -125,13 +121,12 @@
     EmbeddingSimilarityMetric.metric_id, EmbeddingSimilarityMetric
 )
 
-<<<<<<< HEAD
 register_validation_metric(
     MultiEmbeddingSimilarityMetric.metric_id, MultiEmbeddingSimilarityMetric
 )
 
 __all__ = ["EmbeddingSimilarityMetric", "MultiEmbeddingSimilarityMetric"]
-=======
+
 
 class MultiModelEmbeddingSimilarityMetric(ValidationMetric):
     """Compare text similarity across multiple embedding models."""
@@ -210,12 +205,4 @@
                 "similarity": similarity,
             }
 
-        return {"embedding_similarity": results}
-
-
-register_validation_metric(
-    MultiModelEmbeddingSimilarityMetric.metric_id, MultiModelEmbeddingSimilarityMetric
-)
-
-__all__ = ["EmbeddingSimilarityMetric", "MultiModelEmbeddingSimilarityMetric"]
->>>>>>> 93887561
+        return {"embedding_similarity": results}