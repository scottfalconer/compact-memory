--- conflicted
+++ resolved
@@ -1079,11 +1079,7 @@
 ) -> None:
     if engine_name.lower() != "prototype":
         typer.secho(
-<<<<<<< HEAD
             f"Error: Inspection for engine '{engine_name}' is not supported. Only 'prototype' is currently inspectable.",
-=======
-            f"Error: Inspection for engine '{strategy_name}' is not supported. Only 'prototype' is currently inspectable.",
->>>>>>> 3f12b9f9
             err=True,
             fg=typer.colors.RED,
         )
@@ -1114,11 +1110,7 @@
         console.print(table)
     else:
         typer.echo(
-<<<<<<< HEAD
             f"Engine '{engine_name}' is available. Use --list-prototypes and provide an engine store path to see its beliefs."
-=======
-            f"Engine '{strategy_name}' is available. Use --list-prototypes and provide an engine store path to see its beliefs."
->>>>>>> 3f12b9f9
         )
 
 
