--- conflicted
+++ resolved
@@ -21,11 +21,8 @@
     MemoryCreator,
 )
 from .canonical import render_five_w_template
-<<<<<<< HEAD
 from .conflict_flagging import ConflictFlagger, ConflictLogger
-=======
 from .conflict import ConflictLogger, negation_conflict
->>>>>>> 6ff04454
 
 
 class VectorIndexCorrupt(RuntimeError):
@@ -133,13 +130,11 @@
             p = Path("evidence.jsonl")
             c = Path("conflicts.jsonl")
         self._evidence = EvidenceWriter(p)
-<<<<<<< HEAD
         if isinstance(store.path, (str, Path)):
             c = Path(store.path) / "conflicts.jsonl"
         else:
             c = Path("conflicts.jsonl")
         self._conflicts = ConflictFlagger(ConflictLogger(c))
-=======
         self._conflicts = ConflictLogger(c)
 
     # ------------------------------------------------------------------
@@ -154,7 +149,6 @@
                 continue
             if negation_conflict(mem.raw_text, new_mem.raw_text):
                 self._log_conflict(proto_id, mem, new_mem)
->>>>>>> 6ff04454
 
     # ------------------------------------------------------------------
     def _write_evidence(self, belief_id: str, mem_id: str, weight: float) -> None:
@@ -249,11 +243,8 @@
             )
             self.store.add_memory(raw_mem)
             self._write_evidence(pid, mem_id, 1.0)
-<<<<<<< HEAD
             self._flag_conflicts(pid, raw_mem, vec)
-=======
             self._check_conflicts(pid, raw_mem)
->>>>>>> 6ff04454
             self.metrics["memories_ingested"] += 1
             if self.update_summaries:
                 texts = [
