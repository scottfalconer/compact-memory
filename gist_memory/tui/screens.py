from __future__ import annotations

from pathlib import Path
from typing import Iterable
import json

from textual.app import App, ComposeResult
from textual.containers import Container
from textual.screen import Screen
from textual.widgets import Header, Footer, Static, Input, DataTable

from ..autocomplete_input import TabAutocompleteInput
from ..memory_cues import MemoryCueRenderer
from ..logging_utils import configure_logging
from ..agent import Agent
from ..json_npy_store import JsonNpyVectorStore
from ..talk_session import TalkSessionManager

from .helpers import (
    _disk_usage,
    _install_models,
    _path_suggestions,
    _brain_path_suggestions,
)

try:  # Textual 0.x
    from textual.widgets import TextLog  # type: ignore
except Exception:  # pragma: no cover - Textual >=1.0 renamed the widget
    from textual.widgets import Log as TextLog  # type: ignore

# Context variables set by run_tui
agent: Agent
store: JsonNpyVectorStore
store_path: Path
talk_mgr: TalkSessionManager
session_id: str


def set_context(
    a: Agent, s: JsonNpyVectorStore, path: Path, mgr: TalkSessionManager, sid: str
) -> None:
    global agent, store, store_path, talk_mgr, session_id
    agent = a
    store = s
    store_path = path
    talk_mgr = mgr
    session_id = sid


class StatusMixin(Screen):
    """Screen mixin providing a status bar helper."""

    def set_status(self, message: str, *, error: bool = False) -> None:
        bar = self.query_one("#status", Static)
        if error:
            bar.update(f"[red]{message}[/]", markup=True)
        else:
            bar.update(message)


class MessageModal(StatusMixin):
    """Modal dialog for critical messages."""

    BINDINGS = [("enter", "dismiss", "OK"), ("escape", "dismiss", "OK")]
    modal = True

    def __init__(self, message: str) -> None:
        super().__init__()
        self._message = message

    def compose(self) -> ComposeResult:  # type: ignore[override]
        yield Header()
        yield Static(self._message, id="modal")
        yield Static("", id="status")
        yield Footer()

    def action_dismiss(self) -> None:
        self.app.pop_screen()


class HelpScreen(Screen):
    BINDINGS = [("escape", "app.pop_screen", "Back")]

    def compose(self) -> ComposeResult:  # type: ignore[override]
        text = (
            "Use slash commands:\n"
            "/ingest TEXT      - add a memory\n"
            "/query TEXT       - search memories\n"
            "/beliefs          - list prototypes\n"
            "/stats            - show store stats\n"
            "/install-models   - download models\n"
            "/talk             - chat session\n"
            "/params           - agent parameters\n"
            "/log PATH        - write debug log\n"
            "/exit             - quit"
        )
        yield Header()
        yield Static(text, id="help")
        yield Footer()


class WelcomeScreen(Screen):
    BINDINGS = [
        ("c", "create", "Create"),
        ("l", "load", "Load"),
    ]

    def compose(self) -> ComposeResult:  # type: ignore[override]
        yield Header()
        text = (
            "Welcome to Gist Memory\n"
            "Press [C] to create a new brain or [L] to load a sample.\n"
            "Once the console opens type /help for commands.\n"
            "Use F5 for stats, F7 for conflicts and Q to quit."
        )
        yield Static(text, id="welcome")
        yield Footer()

    def action_create(self) -> None:
        self.app.pop_screen()
        self.app.push_screen(ConsoleScreen())

    def action_load(self) -> None:
        sample_dir = Path("examples/moon_landing")
        for p in sorted(sample_dir.glob("*.txt")):
            agent.add_memory(p.read_text())
        self.app.pop_screen()
        self.app.push_screen(ConsoleScreen())


class IngestScreen(StatusMixin):
    BINDINGS = [("escape", "app.pop_screen", "Back")]

    def compose(self) -> ComposeResult:  # type: ignore[override]
        yield Header()
        yield Static("Paste text and press Enter", id="hint")
        yield Input(id="ingest")
        yield Static("File path (Enter to ingest)", id="filehint")
        yield Input(id="file")
        yield Static("", id="fileerr")
        yield TextLog(highlight=False, id="log")
        yield Static("", id="status")
        yield Footer()

    def on_input_submitted(self, event: Input.Submitted) -> None:
        self.set_status("Processing...")
        event.input.disabled = True
        if event.input.id == "file":
            path = Path(event.value).expanduser()
            if not path.exists():
                self.set_status("File does not exist.", error=True)
                event.input.disabled = False
                return
            try:
                text = path.read_text()
            except Exception as exc:  # pragma: no cover - runtime error path
                log = self.query_one("#log", TextLog)
                log.write_line(f"Error: {exc}", style="red")
                self.set_status("error reading file", error=True)
                event.input.value = ""
                event.input.disabled = False
                return
        else:
            text = event.value

        results = agent.add_memory(text)
        log = self.query_one("#log", TextLog)
        for res in results:
            if res.get("spawned"):
                msg = f"spawned prototype {res['prototype_id']}"
            else:
                msg = f"added to {res['prototype_id']}"
            log.write_line(msg)
        event.input.value = ""
        self.set_status("Memory ingested.")
        event.input.disabled = False

    def on_input_changed(self, event: Input.Changed) -> None:
        if event.input.id == "file":
            err = self.query_one("#fileerr", Static)
            path = Path(event.value).expanduser()
            if path.exists():
                err.update("")
            else:
                err.update("File does not exist.", style="red")


class BeliefScreen(StatusMixin):
    BINDINGS = [("escape", "app.pop_screen", "Back")]

    def compose(self) -> ComposeResult:  # type: ignore[override]
        table = DataTable(id="tbl")
        table.add_columns("id", "strength", "summary")
        yield Header()
        yield table
        yield Static("", id="status")
        yield Footer()

    def on_mount(self) -> None:
        self.set_status("Loading...")
        table = self.query_one("#tbl", DataTable)
        for p in store.prototypes:
            table.add_row(p.prototype_id[:8], str(p.strength), p.summary_text)
        self.set_status("")

    def on_data_table_row_highlighted(self, event: DataTable.RowHighlighted) -> None:
        idx = event.row_key
        if idx is None:
            return
        proto = store.prototypes[int(idx)]
        self.app.context["selected_proto"] = proto.prototype_id

    def on_data_table_row_selected(self, event: DataTable.RowSelected) -> None:
        idx = event.row_key
        proto = store.prototypes[int(idx)]
        mems = [
            m.raw_text
            for m in store.memories
            if m.memory_id in proto.constituent_memory_ids
        ][:3]
        self.app.push_screen(DetailScreen(mems))


class DetailScreen(Screen):
    BINDINGS = [("escape", "app.pop_screen", "Back")]

    def __init__(self, mems: Iterable[str]) -> None:
        super().__init__()
        self._mems = list(mems)

    def compose(self) -> ComposeResult:  # type: ignore[override]
        yield Header()
        for m in self._mems:
            yield Static(m, classes="mem")
        yield Footer()


class QueryScreen(StatusMixin):
    BINDINGS = [("escape", "app.pop_screen", "Back")]

    def compose(self) -> ComposeResult:  # type: ignore[override]
        yield Header()
        yield Static("Ask a question and press Enter", id="hint")
        yield Input(id="query")
        yield TextLog(id="answers")
        yield Static("", id="status")
        yield Footer()

    def on_input_submitted(self, event: Input.Submitted) -> None:
        self.set_status("Querying...")
        event.input.disabled = True
        res = agent.query(event.value, top_k_prototypes=3, top_k_memories=3)
        log = self.query_one("#answers", TextLog)
        log.clear()
        for p in res.get("prototypes", []):
            log.write_line(f"{p['sim']:.2f} {p['summary']}")
        for m in res.get("memories", []):
            log.write_line(f"  {m['text']}")
        event.input.value = ""
        event.input.disabled = False
        self.set_status("")


class ChatScreen(StatusMixin):
    BINDINGS = [("escape", "app.pop_screen", "Back")]

    def compose(self) -> ComposeResult:  # type: ignore[override]
        yield Header()
        self.feed = TextLog(id="feed")
        yield self.feed
        self.input = Input(id="msg")
        yield self.input
        yield Static("", id="status")
        yield Footer()

    def on_mount(self) -> None:
        self.input.focus()
        talk_mgr.register_listener(session_id, "tui", self._on_message)

    def on_unmount(self) -> None:
        talk_mgr.unregister_listener(session_id, "tui")

    def _on_message(self, sender: str, message: str) -> None:
        self.app.call_from_thread(self.feed.write_line, f"{sender}: {message}")

    def on_input_submitted(self, event: Input.Submitted) -> None:
        talk_mgr.post_message(session_id, "user", event.value)
        event.input.value = ""


class ConsoleScreen(StatusMixin):
    BINDINGS = []

    def compose(self) -> ComposeResult:  # type: ignore[override]
        yield Header()
        self.text_log = TextLog(id="console")
        yield self.text_log
        base_suggestions = [
            "/ingest ",
            "/query ",
            "/beliefs",
            "/stats",
            "/install-models",
            "/talk",
            "/params",
            "/log ",
            "/exit",
            "/quit",
            "/help",
            "/?",
        ]

        self.recent_queries: list[str] = []

        def suggest(value: str) -> list[str]:
            if value.startswith("/log "):
                prefix = value[len("/log ") :]
                return ["/log " + p for p in _path_suggestions(prefix)]
            if value.startswith("/query "):
                prefix = value[len("/query ") :]
                opts = [q for q in self.recent_queries if q.startswith(prefix)]
                for proto in store.prototypes:
                    s = proto.summary_text
                    if s.startswith(prefix):
                        opts.append(s)
                return ["/query " + o for o in opts][:10]
            return [s for s in base_suggestions if s.startswith(value)]

        self.input = TabAutocompleteInput(
            placeholder="/help for commands", id="cmd", suggestions=suggest
        )
        yield self.input
        yield Static("", id="status")
        yield Footer()

    def on_mount(self) -> None:
        self.input.focus()

    def on_input_submitted(self, event: Input.Submitted) -> None:
        cmd = event.value.strip()
        event.input.value = ""
        if cmd.startswith("/ingest "):
            text = cmd[len("/ingest ") :]
            self.set_status("Ingesting...")
            event.input.disabled = True
            results = agent.add_memory(text)
            for res in results:
                if res.get("spawned"):
                    msg = f"spawned prototype {res['prototype_id']}"
                else:
                    msg = f"added to {res['prototype_id']}"
                self.text_log.write_line(msg)
            self.set_status("Memory ingested.")
            event.input.disabled = False
        elif cmd.startswith("/query "):
            q = cmd[len("/query ") :]
            self.recent_queries.insert(0, q)
            self.recent_queries = self.recent_queries[:10]
            self.set_status("Querying...")
            event.input.disabled = True
            res = agent.query(q, top_k_prototypes=3, top_k_memories=3)
            for p in res.get("prototypes", []):
                self.text_log.write_line(f"{p['sim']:.2f} {p['summary']}")
            for m in res.get("memories", []):
                self.text_log.write_line(f"  {m['text']}")
            self.set_status("")
            event.input.disabled = False
        elif cmd == "/stats":
            usage = _disk_usage(store_path)
            self.text_log.write_line(f"disk: {usage} bytes")
            self.text_log.write_line(f"memories: {len(store.memories)}")
            self.text_log.write_line(f"prototypes: {len(store.prototypes)}")
        elif cmd == "/beliefs":
            self.app.push_screen(BeliefScreen())
        elif cmd == "/talk":
            self.app.push_screen(ChatScreen())
        elif cmd == "/params":
            self.app.push_screen(ParamsScreen())
        elif cmd.startswith("/log "):
            path = Path(cmd[len("/log ") :]).expanduser()
            if not path.is_absolute():
                path = store_path / path
            configure_logging(path)
            self.text_log.write_line(f"logging to {path}")
        elif cmd == "/install-models":
            self.set_status("Installing models...")
            msg = _install_models()
            self.text_log.write_line(msg)
            self.set_status("")
            if msg.startswith("error"):
                self.app.push_screen(MessageModal(msg))
        elif cmd in ("/exit", "/quit"):
            self.app.push_screen(ExitScreen())
        elif cmd in ("/help", "/?"):
            self.text_log.write_line("/ingest TEXT - add memory")
            self.text_log.write_line("/query TEXT  - search")
            self.text_log.write_line("/beliefs     - list prototypes")
            self.text_log.write_line("/stats       - show stats")
            self.text_log.write_line("/install-models - download models")
            self.text_log.write_line("/talk        - chat session")
            self.text_log.write_line("/params      - agent parameters")
            self.text_log.write_line("/log PATH   - write debug log")
            self.text_log.write_line("/exit        - quit")
        elif cmd:
            results = agent.add_memory(cmd)
            for res in results:
                if res.get("spawned"):
                    msg = f"spawned prototype {res['prototype_id']}"
                else:
                    msg = f"added to {res['prototype_id']}"
                self.text_log.write_line(msg)
            try:
                cues = MemoryCueRenderer().render(
                    [
                        p["summary"]
                        for p in agent.query(cmd, top_k_prototypes=3, top_k_memories=0)[
                            "prototypes"
                        ]
                    ]
                )
                parts = [cues] if cues else []
                for proto in store.prototypes:
                    parts.append(f"{proto.prototype_id}: {proto.summary_text}")
                for mem in store.memories:
                    parts.append(f"{mem.memory_id}: {mem.raw_text}")
                context = "\n".join(parts)
                prompt = f"{context}\nUser: {cmd}\nAssistant:"
                from ..local_llm import LocalChatModel

                llm = LocalChatModel()
                prompt = llm.prepare_prompt(agent, prompt)
                self.set_status("Querying...")
                reply = llm.reply(prompt)
                self.text_log.write_line(reply)
                self.set_status("")
            except Exception as exc:  # pragma: no cover - runtime errors
                self.text_log.write_line(f"Error: {exc}", style="red")
                self.set_status("LLM error", error=True)


class GroupSessionScreen(StatusMixin):
    """IRC-style group chat interface."""

    BINDINGS = [("escape", "leave", "Back")]

    def compose(self) -> ComposeResult:  # type: ignore[override]
        table = DataTable(id="participants")
        table.add_columns("participant")
        feed = TextLog(id="feed", highlight=False)
        yield Header()
        yield Container(table, feed, id="sess")
        base_suggestions = ["/invite ", "/kick ", "/end"]

        def suggest(value: str) -> list[str]:
            if value.startswith("/invite "):
                prefix = value[len("/invite ") :]
                return ["/invite " + p for p in _brain_path_suggestions(store_path.parent, prefix)]
            return [s for s in base_suggestions if s.startswith(value)]

        self.input = TabAutocompleteInput(
            placeholder="message", id="msg", suggestions=suggest
        )
        yield self.input
        yield Static("", id="status")
        yield Footer()

    def on_mount(self) -> None:
        self.input.focus()
        talk_mgr.register_listener(session_id, "tui", self._on_msg)
        self._refresh()

    def on_unmount(self) -> None:
        talk_mgr.unregister_listener(session_id, "tui")

    def _refresh(self) -> None:
        table = self.query_one("#participants", DataTable)
        table.clear()
        table.add_row("User")
        sess = talk_mgr.get_session(session_id)
        for pid in sess.agents:
            table.add_row(pid)

    def _on_msg(self, sender: str, text: str) -> None:
        name = "User" if sender == "tui" else Path(sender).name
        log = self.query_one("#feed", TextLog)
        log.write_line(f"[{name}]: {text}")

    def on_input_submitted(self, event: Input.Submitted) -> None:
        msg = event.value.strip()
        event.input.value = ""
        if msg.startswith("/invite "):
            path = msg[len("/invite ") :].strip()
            talk_mgr.invite_brain(session_id, path)
            self._on_msg("system", f"invited {path}")
            self._refresh()
        elif msg.startswith("/kick "):
            bid = msg[len("/kick ") :].strip()
            talk_mgr.kick_brain(session_id, bid)
            self._on_msg("system", f"kicked {bid}")
            self._refresh()
        elif msg == "/end":
            self.action_leave()
        elif msg:
            self._on_msg("tui", msg)
            talk_mgr.post_message(session_id, "tui", msg)

    def action_leave(self) -> None:
        self.app.pop_screen()


class StatsScreen(StatusMixin):
    BINDINGS = [("escape", "app.pop_screen", "Back")]

    def compose(self) -> ComposeResult:  # type: ignore[override]
        table = DataTable(id="stats")
        table.add_columns("key", "value")
        usage = _disk_usage(store_path)
        table.add_row("disk", f"{usage} bytes")
        table.add_row("memories", str(len(store.memories)))
        table.add_row("prototypes", str(len(store.prototypes)))
        table.add_row("tau", str(agent.similarity_threshold))
        table.add_row("updated", store.meta.get("updated_at", ""))
        yield Header()
        yield table
        yield Static("", id="status")
        yield Footer()


<<<<<<< HEAD
class ConflictListScreen(StatusMixin):
    BINDINGS = [("escape", "app.pop_screen", "Back")]

    def compose(self) -> ComposeResult:  # type: ignore[override]
        table = DataTable(id="conflicts")
        table.add_columns("prototype", "memory A", "memory B", "reason")
=======
class ParamsScreen(StatusMixin):
    BINDINGS = [("escape", "app.pop_screen", "Back")]

    def compose(self) -> ComposeResult:  # type: ignore[override]
        table = DataTable(id="params")
        table.add_columns("key", "value")
>>>>>>> b86f6708
        yield Header()
        yield table
        yield Static("", id="status")
        yield Footer()

    def on_mount(self) -> None:
<<<<<<< HEAD
        self.set_status("Loading...")
        path = store_path / "conflicts.jsonl"
        table = self.query_one("#conflicts", DataTable)
        if not path.exists():
            self.set_status("No conflicts logged")
            return
        try:
            lines = path.read_text().splitlines()
        except Exception as exc:  # pragma: no cover - runtime errors
            self.set_status(f"error reading log: {exc}", error=True)
            return

        mem_map = {m.memory_id: m.raw_text for m in store.memories}
        for line in lines:
            line = line.strip()
            if not line:
                continue
            try:
                rec = json.loads(line)
            except json.JSONDecodeError:
                continue
            pid = rec.get("prototype_id", "")
            text_a = rec.get("text_a")
            text_b = rec.get("text_b")
            if text_a is None:
                mid_a = rec.get("memory_a") or rec.get("memory_id_a")
                text_a = mem_map.get(mid_a, mid_a or "")
            if text_b is None:
                mid_b = rec.get("memory_b") or rec.get("memory_id_b")
                text_b = mem_map.get(mid_b, mid_b or "")
            reason = rec.get("reason", "")
            table.add_row(pid[:8], text_a, text_b, reason)
        self.set_status("")
=======
        table = self.query_one("#params", DataTable)
        table.add_row("tau", str(agent.similarity_threshold))
        chunk_cfg = getattr(agent.chunker, "config", lambda: {})()
        chunk_id = chunk_cfg.pop("id", agent.chunker.__class__.__name__)
        table.add_row("chunker", str(chunk_id))
        for k, v in chunk_cfg.items():
            table.add_row(f"chunker.{k}", str(v))

        creator = agent.summary_creator
        table.add_row("memory_creator", creator.__class__.__name__)
        for k, v in vars(creator).items():
            table.add_row(f"memory_creator.{k}", str(v))
>>>>>>> b86f6708


class ExitScreen(StatusMixin):
    BINDINGS = [
        ("y", "yes", "Yes"),
        ("n", "no", "No"),
    ]

    def compose(self) -> ComposeResult:  # type: ignore[override]
        yield Header()
        yield Static("Save brain as zip? [Y/N]", id="exit", markup=False)
        yield Static("", id="status")
        yield Footer()

    def action_yes(self) -> None:
        # simple zip using shutil.make_archive
        import shutil

        zip_path = store_path.with_suffix(".zip")
        archive = shutil.make_archive(zip_path.stem, "zip", root_dir=store_path)
        Path(archive).replace(zip_path)
        self.app.exit()

    def action_no(self) -> None:
        self.app.exit()


class WizardApp(App):
    CSS_PATH = None
    BINDINGS = [
        ("q", "push_screen('exit')", "Quit"),
        ("f5", "push_screen('stats')", "Stats"),
        ("f6", "push_screen('group')", "Group"),
<<<<<<< HEAD
        ("f7", "push_screen('conflicts')", "Conflicts"),
=======
        ("f7", "push_screen('params')", "Params"),
>>>>>>> b86f6708
    ]

    SCREENS = {
        "help": HelpScreen,
        "console": ConsoleScreen,
        "beliefs": BeliefScreen,
        "stats": StatsScreen,
        "params": ParamsScreen,
        "group": GroupSessionScreen,
        "conflicts": ConflictListScreen,
        "talk": ChatScreen,
        "exit": ExitScreen,
    }

    def on_mount(self) -> None:
        self.push_screen(WelcomeScreen())

    def on_screen_resume(self, event: Screen.Resume) -> None:  # pragma: no cover
        if isinstance(event.screen, ExitScreen):
            return
        store.save()


__all__ = [
    "set_context",
    "WizardApp",
    "HelpScreen",
    "WelcomeScreen",
    "IngestScreen",
    "BeliefScreen",
    "DetailScreen",
    "QueryScreen",
    "ChatScreen",
    "ConsoleScreen",
    "GroupSessionScreen",
    "ParamsScreen",
    "StatsScreen",
    "ConflictListScreen",
    "ExitScreen",
]<|MERGE_RESOLUTION|>--- conflicted
+++ resolved
@@ -526,28 +526,24 @@
         yield Footer()
 
 
-<<<<<<< HEAD
 class ConflictListScreen(StatusMixin):
     BINDINGS = [("escape", "app.pop_screen", "Back")]
 
     def compose(self) -> ComposeResult:  # type: ignore[override]
         table = DataTable(id="conflicts")
         table.add_columns("prototype", "memory A", "memory B", "reason")
-=======
 class ParamsScreen(StatusMixin):
     BINDINGS = [("escape", "app.pop_screen", "Back")]
 
     def compose(self) -> ComposeResult:  # type: ignore[override]
         table = DataTable(id="params")
         table.add_columns("key", "value")
->>>>>>> b86f6708
         yield Header()
         yield table
         yield Static("", id="status")
         yield Footer()
 
     def on_mount(self) -> None:
-<<<<<<< HEAD
         self.set_status("Loading...")
         path = store_path / "conflicts.jsonl"
         table = self.query_one("#conflicts", DataTable)
@@ -581,7 +577,6 @@
             reason = rec.get("reason", "")
             table.add_row(pid[:8], text_a, text_b, reason)
         self.set_status("")
-=======
         table = self.query_one("#params", DataTable)
         table.add_row("tau", str(agent.similarity_threshold))
         chunk_cfg = getattr(agent.chunker, "config", lambda: {})()
@@ -594,7 +589,6 @@
         table.add_row("memory_creator", creator.__class__.__name__)
         for k, v in vars(creator).items():
             table.add_row(f"memory_creator.{k}", str(v))
->>>>>>> b86f6708
 
 
 class ExitScreen(StatusMixin):
@@ -628,11 +622,7 @@
         ("q", "push_screen('exit')", "Quit"),
         ("f5", "push_screen('stats')", "Stats"),
         ("f6", "push_screen('group')", "Group"),
-<<<<<<< HEAD
         ("f7", "push_screen('conflicts')", "Conflicts"),
-=======
-        ("f7", "push_screen('params')", "Params"),
->>>>>>> b86f6708
     ]
 
     SCREENS = {
