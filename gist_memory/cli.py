import json
import shutil
from pathlib import Path
from typing import Optional
import logging

import typer
import portalocker
from rich.table import Table
from rich.console import Console

from .logging_utils import configure_logging

from .memory_cues import MemoryCueRenderer


from .agent import Agent
from .json_npy_store import JsonNpyVectorStore
from .chunker import SentenceWindowChunker, _CHUNKER_REGISTRY
from .embedding_pipeline import embed_text, EmbeddingDimensionMismatchError
from .config import DEFAULT_BRAIN_PATH

app = typer.Typer(help="Gist Memory command line interface")
console = Console()
VERBOSE = False


@app.callback(invoke_without_command=False)
def main(
    ctx: typer.Context,
    log_file: Optional[Path] = typer.Option(
        None, "--log-file", help="Write debug logs to this file"
    ),
    verbose: bool = typer.Option(False, "--verbose", help="Enable debug logging"),
) -> None:
    """Configure logging before executing commands."""
    if log_file:
        level = logging.DEBUG if verbose else logging.INFO
        configure_logging(log_file, level)
    elif verbose:
        logging.basicConfig(level=logging.DEBUG)
    global VERBOSE
    VERBOSE = verbose
    ctx.obj = {"verbose": verbose}



class PersistenceLock:
    def __init__(self, path: Path) -> None:
        self.file = (path / ".lock").open("a+")

    def __enter__(self):
        portalocker.lock(self.file, portalocker.LockFlags.EXCLUSIVE)
        return self

    def __exit__(self, exc_type, exc, tb):
        portalocker.unlock(self.file)
        self.file.close()


def _corrupt_exit(path: Path, exc: Exception) -> None:
    typer.echo(f"Error: Brain data is corrupted. {exc}", err=True)
    typer.echo(
        f"Try running gist-memory validate {path} for more details or restore from a backup.",
        err=True,
    )
    raise typer.Exit(code=1)


def _load_agent(path: Path) -> Agent:
    try:
        store = JsonNpyVectorStore(path=str(path))
<<<<<<< HEAD
    except Exception as exc:
        _corrupt_exit(path, exc)
=======
    except FileNotFoundError as exc:
        raise FileNotFoundError(
            f"Agent directory '{path}' not found or is invalid"
        ) from exc
    except EmbeddingDimensionMismatchError:
        dim = int(embed_text(["dim"]).shape[1])
        store = JsonNpyVectorStore(path=str(path), embedding_dim=dim)
>>>>>>> 64b1c21e
    chunker_id = store.meta.get("chunker", "sentence_window")
    chunker_cls = _CHUNKER_REGISTRY.get(chunker_id, SentenceWindowChunker)
    tau = float(store.meta.get("tau", 0.8))
    return Agent(store, chunker=chunker_cls(), similarity_threshold=tau)


@app.command()
def init(
    directory: str = typer.Argument(DEFAULT_BRAIN_PATH),
    *,
    agent_name: str = "default",
    model_name: str = "all-MiniLM-L6-v2",
    tau: float = 0.8,
    alpha: float = 0.1,
    chunker: str = "sentence_window",
) -> None:
    """Create a new agent store."""
    path = Path(directory)
    if path.exists() and any(path.iterdir()):
        typer.secho(
            "Directory already exists and is not empty",
            err=True,
            fg=typer.colors.RED,
        )
        raise typer.Exit(code=1)
    if not 0.5 <= tau <= 0.95:
        typer.secho(
            "Error: --tau must be between 0.5 and 0.95.",
            err=True,
            fg=typer.colors.RED,
        )
        raise typer.Exit(code=1)
    try:
        dim = int(embed_text(["dim"]).shape[1])
    except RuntimeError as exc:
        typer.echo(str(exc), err=True)
        raise typer.Exit(code=1)
    store = JsonNpyVectorStore(
        path=str(path), embedding_model=model_name, embedding_dim=dim
    )
    store.meta.update(
        {
            "agent_name": agent_name,
            "tau": tau,
            "alpha": alpha,
            "chunker": chunker,
        }
    )
    store.save()
    typer.echo(f"Initialized agent at {directory}")


@app.command()
def add(
    *,
    agent_name: str = typer.Option(
        DEFAULT_BRAIN_PATH, help="Path to the agent directory"
    ),
    text: Optional[str] = typer.Option(None, help="Text to add"),
    file: Optional[Path] = typer.Option(None, help="Text file to add"),
    source_id: Optional[str] = typer.Option(None, help="Source id"),
    actor: Optional[str] = typer.Option(None, help="Actor"),
    dry_run: bool = typer.Option(False, "--dry-run", help="Do not modify the store"),
) -> None:
    """Ingest new text into the agent."""
    path = Path(agent_name)
    if not path.exists():
        typer.secho(
            f"Error: Agent directory '{path}' not found or is invalid.",
            fg=typer.colors.RED,
            err=True,
        )
        raise typer.Exit(code=1)
    try:
        file_text = file.read_text() if file else ""
    except Exception as exc:
        typer.secho(
            f"Error: Could not read file '{file}'. Reason: {exc}",
            fg=typer.colors.RED,
            err=True,
        )
        raise typer.Exit(code=1)
    input_text = text or file_text
    if not input_text:
        typer.secho("No text provided", err=True, fg=typer.colors.RED)
        raise typer.Exit(code=1)
    with PersistenceLock(path):
        agent = _load_agent(path)
<<<<<<< HEAD
        try:
            results = agent.add_memory(input_text, who=actor)
        except RuntimeError as exc:
            typer.echo(str(exc), err=True)
            raise typer.Exit(code=1)
        agent.store.save()
=======
        chunks = agent.chunker.chunk(input_text)
        from tqdm import tqdm
        bar = tqdm(total=len(chunks), desc="Adding", disable=False)
        def cb(i, total, spawned, pid, sim):
            bar.update(1)
            if VERBOSE:
                act = "spawned" if spawned else "updated"
                sim_str = f" (similarity: {sim:.2f})" if sim is not None else ""
                typer.echo(f"Chunk {i}/{total}: {act} {pid}{sim_str}")
        results = agent.add_memory(input_text, who=actor, progress_callback=cb, save=not dry_run)
        bar.close()
        if not dry_run:
            agent.store.save()
    if dry_run:
        spawned = sum(1 for r in results if r.get("spawned"))
        updated = sum(1 for r in results if not r.get("spawned"))
        typer.echo(
            f"Would spawn {spawned} new prototype{'s' if spawned!=1 else ''} and update {updated} existing ones."
        )
        return
    proto_map = {p.prototype_id: p for p in agent.store.prototypes}
>>>>>>> 64b1c21e
    for r in results:
        if r.get("duplicate"):
            typer.echo("Duplicate text skipped")
            continue
        action = "Spawned new prototype" if r.get("spawned") else "Updated prototype"
        sim = r.get("sim")
        proto = proto_map.get(r["prototype_id"])
        summary = proto.summary_text if proto else ""
        sim_str = f" (similarity: {sim:.2f})" if sim is not None else ""
        typer.echo(
            f"Successfully added memory. {action} {r['prototype_id']}{sim_str}. Summary: '{summary}'"
        )


@app.command()
def query(
    *,
    agent_name: str = typer.Option(DEFAULT_BRAIN_PATH, help="Agent directory"),
    query_text: str = typer.Option(..., help="Query text"),
    k_prototypes: int = typer.Option(1, help="Number of prototypes"),
    k_memories: int = typer.Option(3, help="Number of memories"),
    json_output: bool = typer.Option(False, "--json", help="JSON output"),
) -> None:
    """Query stored beliefs."""
    path = Path(agent_name)
    if not path.exists():
        typer.secho(
            f"Error: Agent directory '{path}' not found or is invalid.",
            fg=typer.colors.RED,
            err=True,
        )
        raise typer.Exit(code=1)
    with PersistenceLock(path):
        agent = _load_agent(path)
        try:
            res = agent.query(
                query_text, top_k_prototypes=k_prototypes, top_k_memories=k_memories
            )
        except RuntimeError as exc:
            typer.echo(str(exc), err=True)
            raise typer.Exit(code=1)
    if json_output:
        typer.echo(json.dumps(res))
        return
    for proto in res["prototypes"]:
        console.print(
            f"[bold]{proto['id']}[/bold] {proto['summary']} ({proto['sim']:.2f})"
        )
    for mem in res["memories"]:
        console.print(f"  {mem['text']} ({mem['sim']:.2f})")


@app.command("list-beliefs")
def list_beliefs(
    agent_name: str = typer.Argument(DEFAULT_BRAIN_PATH, help="Agent directory"),
    sort: str = typer.Option("", help="Sort order"),
) -> None:
    """List all belief prototypes."""
    path = Path(agent_name)
    agent = _load_agent(path)
    protos = agent.store.prototypes
    if sort == "strength":
        protos = sorted(protos, key=lambda p: p.strength, reverse=True)
    table = Table("id", "strength", "confidence", "summary", title="Beliefs")
    for p in protos:
        table.add_row(
            p.prototype_id,
            f"{p.strength:.2f}",
            f"{p.confidence:.2f}",
            p.summary_text[:60],
        )
    console.print(table)


@app.command()
def stats(
    agent_name: str = typer.Argument(DEFAULT_BRAIN_PATH, help="Agent directory"),
    json_output: bool = typer.Option(False, "--json", help="JSON output"),
) -> None:
    """Show statistics about the store."""
    path = Path(agent_name)
    if not path.exists():
        typer.secho(
            f"Error: Agent directory '{path}' not found or is invalid.",
            fg=typer.colors.RED,
            err=True,
        )
        raise typer.Exit(code=1)
    try:
        store = JsonNpyVectorStore(path=str(path))
    except Exception as exc:
        _corrupt_exit(path, exc)
    size = shutil.disk_usage(path).used
    data = {
        "prototypes": len(store.prototypes),
        "active_memories": len(store.memories),
        "archived_memories": 0,
        "disk_size": size,
        "last_decay": store.meta.get("last_decay_ts"),
    }
    if json_output:
        typer.echo(json.dumps(data))
    else:
        for k, v in data.items():
            typer.echo(f"{k}: {v}")


@app.command()
def talk(
    *,
    agent_name: str = typer.Option(DEFAULT_BRAIN_PATH, help="Agent directory"),
    message: str = typer.Option(..., help="Message to send"),
    model_name: str = typer.Option("distilgpt2", help="Local chat model"),
) -> None:
    """Talk to the brain using a local LLM."""

    path = Path(agent_name)
    if not path.exists():
        typer.secho(
            f"Error: Agent directory '{path}' not found or is invalid.",
            fg=typer.colors.RED,
            err=True,
        )
        raise typer.Exit(code=1)
    with PersistenceLock(path):
        agent = _load_agent(path)
        # render short memory cue tags for the most relevant prototypes
        q = agent.query(message, top_k_prototypes=3, top_k_memories=0)
        cue_renderer = MemoryCueRenderer()
        cues = cue_renderer.render([p["summary"] for p in q["prototypes"]])

        parts = [cues] if cues else []
        for proto in agent.store.prototypes:
            parts.append(f"{proto.prototype_id}: {proto.summary_text}")
        for mem in agent.store.memories:
            parts.append(f"{mem.memory_id}: {mem.raw_text}")
        context = "\n".join(parts)

    prompt = f"{context}\nUser: {message}\nAssistant:"
    from .local_llm import LocalChatModel
<<<<<<< HEAD
    try:
        llm = LocalChatModel(model_name=model_name)
    except RuntimeError as exc:
        typer.echo(str(exc), err=True)
        raise typer.Exit(code=1)
=======
    from tqdm import tqdm
    bar = tqdm(total=1, desc="Loading chat model", disable=False)
    llm = LocalChatModel(model_name=model_name)
    bar.update(1)
    bar.close()
>>>>>>> 64b1c21e
    prompt = llm.prepare_prompt(agent, prompt)
    reply = llm.reply(prompt)
    typer.echo(reply)


@app.command()
def validate(
    agent_name: str = typer.Argument(DEFAULT_BRAIN_PATH, help="Agent directory"),
) -> None:
    """Validate the store metadata and embeddings."""
    path = Path(agent_name)
    if not path.exists():
        typer.secho(
            f"Error: Agent directory '{path}' not found or is invalid.",
            fg=typer.colors.RED,
            err=True,
        )
        raise typer.Exit(code=1)
    try:
        JsonNpyVectorStore(path=str(path))
    except EmbeddingDimensionMismatchError as exc:
        typer.secho(
            f"Embedding dimension mismatch: {exc}", err=True, fg=typer.colors.RED
        )
        raise typer.Exit(code=1)
    except Exception as exc:  # pragma: no cover - unexpected errors
        typer.secho(f"Error loading agent: {exc}", err=True, fg=typer.colors.RED)
        raise typer.Exit(code=1)
    typer.echo("Store is valid")


@app.command()
def clear(
    agent_name: str = typer.Argument(DEFAULT_BRAIN_PATH, help="Agent directory"),
    yes: bool = typer.Option(False, "--yes", help="Confirm deletion"),
    dry_run: bool = typer.Option(False, "--dry-run", help="Do not delete files"),
) -> None:
    """Delete all data in the store."""
    path = Path(agent_name)
    if not path.exists():
        typer.secho(
            f"Error: Agent directory '{path}' not found or is invalid.",
            fg=typer.colors.RED,
            err=True,
        )
        raise typer.Exit(code=1)
    if dry_run:
        store = JsonNpyVectorStore(path=str(path))
        typer.echo(
            f"Would delete {len(store.prototypes)} prototypes and {len(store.memories)} memories."
        )
        return
    if not yes:
        if not typer.confirm(
            f"Delete {path}?", abort=True
        ):  # pragma: no cover - user abort
            return
    if path.exists():
        shutil.rmtree(path)
        typer.echo(f"Deleted {path}")
    else:
        typer.secho("Directory not found", err=True, fg=typer.colors.RED)


@app.command("download-model")
def download_model(
    model_name: str = typer.Option(
        "all-MiniLM-L6-v2", help="SentenceTransformer model name"
    )
) -> None:
    """Pre-download a local embedding model."""
    from sentence_transformers import SentenceTransformer
    from tqdm import tqdm

    bar = tqdm(total=1, desc="Downloading model", disable=False)
    SentenceTransformer(model_name)
    bar.update(1)
    bar.close()
    typer.echo(f"Downloaded {model_name}")


@app.command("download-chat-model")
def download_chat_model(
    model_name: str = typer.Option("distilgpt2", help="Local causal LM name")
) -> None:
    """Pre-download a local chat model for ``talk`` mode."""
    from transformers import AutoModelForCausalLM, AutoTokenizer
    from tqdm import tqdm

    bar = tqdm(total=1, desc="Downloading chat model", disable=False)
    AutoTokenizer.from_pretrained(model_name)
    AutoModelForCausalLM.from_pretrained(model_name)
    bar.update(1)
    bar.close()
    typer.echo(f"Downloaded {model_name}")


@app.command("experiment")
def run_experiment_cmd(
    dataset: Path = typer.Argument(..., help="Text file to ingest"),
    work_dir: Optional[Path] = typer.Option(
        None, help="Directory for the temporary store"
    ),
    similarity_threshold: float = typer.Option(0.8, "--tau", help="Similarity threshold"),
    json_output: bool = typer.Option(False, "--json", help="JSON output"),
) -> None:
    """Run a simple ingestion experiment."""
    from .experiment_runner import ExperimentConfig, run_experiment

    cfg = ExperimentConfig(
        dataset=dataset, similarity_threshold=similarity_threshold, work_dir=work_dir
    )
    metrics = run_experiment(cfg)
    if json_output:
        typer.echo(json.dumps(metrics))
    else:
        for k, v in metrics.items():
            typer.echo(f"{k}: {v}")


if __name__ == "__main__":
    app()<|MERGE_RESOLUTION|>--- conflicted
+++ resolved
@@ -70,10 +70,8 @@
 def _load_agent(path: Path) -> Agent:
     try:
         store = JsonNpyVectorStore(path=str(path))
-<<<<<<< HEAD
     except Exception as exc:
         _corrupt_exit(path, exc)
-=======
     except FileNotFoundError as exc:
         raise FileNotFoundError(
             f"Agent directory '{path}' not found or is invalid"
@@ -81,7 +79,6 @@
     except EmbeddingDimensionMismatchError:
         dim = int(embed_text(["dim"]).shape[1])
         store = JsonNpyVectorStore(path=str(path), embedding_dim=dim)
->>>>>>> 64b1c21e
     chunker_id = store.meta.get("chunker", "sentence_window")
     chunker_cls = _CHUNKER_REGISTRY.get(chunker_id, SentenceWindowChunker)
     tau = float(store.meta.get("tau", 0.8))
@@ -170,14 +167,12 @@
         raise typer.Exit(code=1)
     with PersistenceLock(path):
         agent = _load_agent(path)
-<<<<<<< HEAD
         try:
             results = agent.add_memory(input_text, who=actor)
         except RuntimeError as exc:
             typer.echo(str(exc), err=True)
             raise typer.Exit(code=1)
         agent.store.save()
-=======
         chunks = agent.chunker.chunk(input_text)
         from tqdm import tqdm
         bar = tqdm(total=len(chunks), desc="Adding", disable=False)
@@ -199,7 +194,6 @@
         )
         return
     proto_map = {p.prototype_id: p for p in agent.store.prototypes}
->>>>>>> 64b1c21e
     for r in results:
         if r.get("duplicate"):
             typer.echo("Duplicate text skipped")
@@ -340,19 +334,16 @@
 
     prompt = f"{context}\nUser: {message}\nAssistant:"
     from .local_llm import LocalChatModel
-<<<<<<< HEAD
     try:
         llm = LocalChatModel(model_name=model_name)
     except RuntimeError as exc:
         typer.echo(str(exc), err=True)
         raise typer.Exit(code=1)
-=======
     from tqdm import tqdm
     bar = tqdm(total=1, desc="Loading chat model", disable=False)
     llm = LocalChatModel(model_name=model_name)
     bar.update(1)
     bar.close()
->>>>>>> 64b1c21e
     prompt = llm.prepare_prompt(agent, prompt)
     reply = llm.reply(prompt)
     typer.echo(reply)
