from __future__ import annotations

"""Simple local LLM wrapper for chat style generation."""

from dataclasses import dataclass
from typing import Optional
import inspect

from .importance_filter import dynamic_importance_filter

try:  # heavy dependency only when needed
    from transformers import AutoModelForCausalLM, AutoTokenizer
except Exception:  # pragma: no cover - optional
    AutoModelForCausalLM = None  # type: ignore
    AutoTokenizer = None  # type: ignore


@dataclass
class LocalChatModel:
    """Wrap a local `transformers` causal LM for offline chat."""

    model_name: str = "distilgpt2"
    max_new_tokens: int = 100

    def __post_init__(self) -> None:
        if AutoModelForCausalLM is None or AutoTokenizer is None:
            raise ImportError("transformers is required for LocalChatModel")
        try:
            self.tokenizer = AutoTokenizer.from_pretrained(
                self.model_name, local_files_only=True
            )
            self.model = AutoModelForCausalLM.from_pretrained(
                self.model_name, local_files_only=True
            )
        except Exception as exc:  # pragma: no cover - depends on local files
            raise RuntimeError(
                f"Error: Local Chat Model '{self.model_name}' not found. "
                f"Please run: gist-memory download-chat-model --model-name {self.model_name} to install it."
            ) from exc

    def reply(self, prompt: str) -> str:
        """Generate a reply given ``prompt``.

        If ``prompt`` is longer than the model's maximum context length the
        excess tokens are truncated from the start to avoid generation errors.
        """
        max_len = getattr(getattr(self.model, "config", None), "n_positions", 1024)
        # leave room for generation tokens
        max_input_len = max_len - self.max_new_tokens

        full = self.tokenizer(prompt, return_tensors="pt")
        ids_raw = full["input_ids"]
        if isinstance(ids_raw, (list, tuple)):
            if ids_raw and isinstance(ids_raw[0], (list, tuple)):
                ids = list(ids_raw[0])
            else:
                ids = list(ids_raw)
        else:
            # handle single integer or tensor values
            try:
                ids = list(ids_raw[0])  # type: ignore[index]
            except Exception:
                ids = [ids_raw]  # type: ignore[list-item]

        if len(ids) > max_input_len:
            excess = len(ids) - max_input_len
            old_ids = ids[:excess]
            keep_ids = ids[excess:]
            old_text = self.tokenizer.decode(old_ids, skip_special_tokens=True)
            filtered = dynamic_importance_filter(old_text)
            keep_text = self.tokenizer.decode(keep_ids, skip_special_tokens=True)
            prompt = (filtered + "\n" + keep_text).strip()
        inputs = self.tokenizer(
            prompt,
            return_tensors="pt",
            truncation=True,
            max_length=max_input_len,
        )
        prompt_trimmed = self.tokenizer.decode(
            inputs["input_ids"][0], skip_special_tokens=True
        )
<<<<<<< HEAD
        cls_fn = getattr(self.model.__class__, "generate")
        sig = inspect.signature(cls_fn)
        if "self" in sig.parameters:
            outputs = cls_fn(
                self.model,
=======
        try:
            outputs = self.model.generate(
>>>>>>> 2d28dc61
                **inputs,
                max_new_tokens=self.max_new_tokens,
                pad_token_id=getattr(self.tokenizer, "eos_token_id", None),
            )
<<<<<<< HEAD
        else:
            outputs = cls_fn(
=======
        except TypeError:
            outputs = self.model.__class__.generate(
>>>>>>> 2d28dc61
                **inputs,
                max_new_tokens=self.max_new_tokens,
                pad_token_id=getattr(self.tokenizer, "eos_token_id", None),
            )
        text = self.tokenizer.decode(outputs[0], skip_special_tokens=True)
        # return only the newly generated portion
        if text.startswith(prompt):
            return text[len(prompt) :].strip()
        if text.startswith(prompt_trimmed):
            return text[len(prompt_trimmed) :].strip()
        return text.strip()

    # ------------------------------------------------------------------
    def prepare_prompt(
        self,
        agent: "Agent",
        prompt: str,
        *,
        recent_tokens: int = 600,
        top_k: int = 3,
    ) -> str:
        """Truncate ``prompt`` with a short recap if it exceeds context length."""

        max_len = getattr(getattr(self.model, "config", None), "n_positions", 1024)
        tokens = self.tokenizer(prompt, return_tensors="pt")["input_ids"][0]
        if len(tokens) <= max_len:
            return prompt

        old_tokens = tokens[:-recent_tokens]
        recent_tokens_ids = tokens[-recent_tokens:]
        old_text = self.tokenizer.decode(old_tokens, skip_special_tokens=True)
        recent_text = self.tokenizer.decode(recent_tokens_ids, skip_special_tokens=True)

        from .memory_creation import DefaultTemplateBuilder
        from .embedding_pipeline import embed_text

        builder = DefaultTemplateBuilder()
        canonical = builder.build(old_text, {})
        vec = embed_text(canonical)
        nearest = agent.store.find_nearest(vec, k=top_k)
        proto_map = {p.prototype_id: p for p in agent.store.prototypes}
        summaries = [
            proto_map[pid].summary_text for pid, _ in nearest if pid in proto_map
        ]

        recap = "; ".join(summaries)
        if recap:
            recap_text = f"<recap> Recent conversation: {recap}\n"
        else:
            recap_text = ""

        return recap_text + recent_text


__all__ = ["LocalChatModel"]<|MERGE_RESOLUTION|>--- conflicted
+++ resolved
@@ -79,27 +79,21 @@
         prompt_trimmed = self.tokenizer.decode(
             inputs["input_ids"][0], skip_special_tokens=True
         )
-<<<<<<< HEAD
         cls_fn = getattr(self.model.__class__, "generate")
         sig = inspect.signature(cls_fn)
         if "self" in sig.parameters:
             outputs = cls_fn(
                 self.model,
-=======
         try:
             outputs = self.model.generate(
->>>>>>> 2d28dc61
                 **inputs,
                 max_new_tokens=self.max_new_tokens,
                 pad_token_id=getattr(self.tokenizer, "eos_token_id", None),
             )
-<<<<<<< HEAD
         else:
             outputs = cls_fn(
-=======
         except TypeError:
             outputs = self.model.__class__.generate(
->>>>>>> 2d28dc61
                 **inputs,
                 max_new_tokens=self.max_new_tokens,
                 pad_token_id=getattr(self.tokenizer, "eos_token_id", None),
