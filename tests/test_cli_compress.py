from pathlib import Path
import json
from typer.testing import CliRunner
from compact_memory.cli import app
from compact_memory.engines.registry import register_compression_engine
from compact_memory.engines import (
    BaseCompressionEngine,
    CompressedMemory,
    CompressionTrace,
    load_engine,  # Added
)

# PrototypeEngine was removed


class DummyTruncEngine(BaseCompressionEngine):
    id = "dummy_trunc"

    def compress(
        self,
        text_or_chunks,
        llm_token_budget,
        previous_compression_result=None,
        **kwargs,
    ):  # Added previous_compression_result and matched full signature
        text = (
            text_or_chunks
            if isinstance(text_or_chunks, str)
            else " ".join(text_or_chunks)
        )
        truncated = text[:llm_token_budget]

        trace = CompressionTrace(
            engine_name=self.id,
            strategy_params={"llm_token_budget": llm_token_budget},
            input_summary={"input_length": len(text)},
            steps=[{"type": "truncate"}],
            output_summary={"final_length": len(truncated)},
            final_compressed_object_preview=truncated,
        )
        # BaseCompressionEngine's compress method populates engine_id and engine_config.
        # This dummy engine overrides compress, so it needs to do it itself if those fields are important for tests using it.
        # For CLI tests, engine_id from the trace is usually what's checked.
        # For now, let's assume self.config is None or not critical for this dummy's CompressedMemory object.
        return CompressedMemory(
            text=truncated,
            trace=trace,
            engine_id=self.id,
            engine_config=getattr(self, "config", None),  # Mimic base engine
        )


register_compression_engine(DummyTruncEngine.id, DummyTruncEngine)


def _env(tmp_path: Path) -> dict[str, str]:
    # Ensure this matches the expected env var name used by the application's config loader
    return {
        "COMPACT_MEMORY_PATH": str(tmp_path),
        "COMPACT_MEMORY_DEFAULT_ENGINE_ID": "none",  # Add defaults used by some tests
        "COMPACT_MEMORY_DEFAULT_MODEL_ID": "tiny-gpt2",  # Add defaults used by some tests
    }


<<<<<<< HEAD
try:
    runner = CliRunner(mix_stderr=False)
except TypeError:
    runner = CliRunner()
=======
runner = CliRunner()
>>>>>>> 5a60ce0d


def test_compress_text_option(tmp_path: Path):
    result = runner.invoke(
        app,
        [
            "compress",
            "--text",
            "hello world",
            "--engine",
            "none",
            "--budget",
            "10",
        ],
        env=_env(tmp_path),
    )
    assert result.exit_code == 0
    assert "hello" in result.stdout


def test_compress_stdin(tmp_path: Path):
    result = runner.invoke(
        app,
        [
            "compress",
            "--text",
            "-",
            "--engine",
            "none",
            "--budget",
            "10",
        ],
        input="stdin text",
        env=_env(tmp_path),
    )
    assert result.exit_code == 0
    assert "stdin" in result.stdout


def test_compress_file(tmp_path: Path):
    file_path = tmp_path / "inp.txt"
    file_path.write_text("file text")
    result = runner.invoke(
        app,
        [
            "compress",
            "--file",
            str(file_path),
            "--engine",
            "none",
            "--budget",
            "10",
        ],
        env=_env(tmp_path),
    )
    assert result.exit_code == 0
    assert "file" in result.stdout


def test_compress_directory_recursive(tmp_path: Path):
    dir_path = tmp_path / "data"
    dir_path.mkdir()
    (dir_path / "a.txt").write_text("aaa")
    sub = dir_path / "sub"
    sub.mkdir()
    (sub / "b.txt").write_text("bbb")
    out_dir = tmp_path / "out"
    result = runner.invoke(
        app,
        [
            "compress",
            "--dir",
            str(dir_path),
            "--engine",
            "none",
            "--budget",
            "5",
            "--recursive",
            "--output-dir",
            str(out_dir),
        ],
        env=_env(tmp_path),
    )
    assert result.exit_code == 0
    expected_output_file = out_dir / "compressed_output.txt"
    assert expected_output_file.exists()
    # The 'none' engine with budget 5 on "aaa\n\nbbb".
    # 'none' engine uses token-based truncation. "aaa\n\nbbb" is 2 tokens via str.split()
    # or a small number of tokens via tiktoken, both <= budget 5. So, no truncation is expected.
    assert expected_output_file.read_text() == "aaa\n\nbbb"


def test_compress_invalid_combo(tmp_path: Path):
    file_path = tmp_path / "foo.txt"
    file_path.write_text("foo")
    result = runner.invoke(
        app,
        [
            "compress",
            "--file",
            str(file_path),
            "--text",
            "oops",
            "--engine",
            "none",
            "--budget",
            "5",
        ],
        env=_env(tmp_path),
    )
    assert result.exit_code != 0
    assert "Specify exactly ONE of --text, --file, or --dir" in result.stderr


def test_compress_file_output_file(tmp_path: Path):
    file_path = tmp_path / "input.txt"
    file_path.write_text("sample text")
    out_path = tmp_path / "out.txt"
    result = runner.invoke(
        app,
        [
            "compress",
            "--file",
            str(file_path),
            "--engine",
            "none",
            "--budget",
            "100",
            "-o",
            str(out_path),
        ],
        env=_env(tmp_path),
    )
    assert result.exit_code == 0
    assert out_path.read_text() == "sample text"


def test_compress_file_invalid_recursive(tmp_path: Path):
    file_path = tmp_path / "file.txt"
    file_path.write_text("text")
    result = runner.invoke(
        app,
        [
            "compress",
            "--file",
            str(file_path),
            "--engine",
            "none",
            "--budget",
            "5",
            "--recursive",
        ],
        env=_env(tmp_path),
    )
    assert result.exit_code != 0
    assert "--recursive is only valid with --dir" in result.stderr


def test_compress_dir_pattern_and_output(tmp_path: Path):
    dir_path = tmp_path / "data"
    dir_path.mkdir()
    (dir_path / "a.txt").write_text("a")
    (dir_path / "b.md").write_text("b")
    sub = dir_path / "sub"
    sub.mkdir()
    (sub / "c.txt").write_text("c")
    out_dir = tmp_path / "out"
    result = runner.invoke(
        app,
        [
            "compress",
            "--dir",
            str(dir_path),
            "--engine",
            "none",
            "--budget",
            "10",
            "--recursive",
            "--pattern",
            "*.txt",
            "--output-dir",
            str(out_dir),
        ],
        env=_env(tmp_path),
    )
    assert result.exit_code == 0
    expected_output_file = out_dir / "compressed_output.txt"
    assert expected_output_file.exists()
    # Combined content from a.txt ("a") and sub/c.txt ("c")
    # sorted by rglob would be "a\n\nc".
    # 'none' engine with budget 10 should not change "a\n\nc" (length 4).
    assert expected_output_file.read_text() == "a\n\nc"
    # This check remains valid, ensuring other files are not in the output dir.
    assert not (out_dir / "b.md").exists()


def test_compress_invalid_strategy(tmp_path: Path):
    result = runner.invoke(
        app,
        [
            "compress",
            "--text",
            "hello",
            "--engine",
            "bogus",
            "--budget",
            "5",
        ],
        env=_env(tmp_path),
    )
    assert result.exit_code != 0
    assert "Unknown one-shot compression engine" in result.stderr


def test_compress_budget_truncation(tmp_path: Path):
    result = runner.invoke(
        app,
        [
            "compress",
            "--text",
            "abcdef",
            "--engine",
            DummyTruncEngine.id,
            "--budget",
            "2",
        ],
        env=_env(tmp_path),
    )
    assert result.exit_code == 0
    assert result.stdout.strip() == "ab"


def test_compress_output_trace(tmp_path: Path):
    trace_path = tmp_path / "trace.json"
    result = runner.invoke(
        app,
        [
            "compress",
            "--text",
            "hi there",
            "--engine",
            "none",
            "--budget",
            "10",
            "--output-trace",
            str(trace_path),
        ],
        env=_env(tmp_path),
    )
    assert result.exit_code == 0
    data = json.loads(trace_path.read_text())
    assert data["engine_name"] == "none"
    for key in ["strategy_params", "input_summary", "output_summary", "steps"]:
        assert key in data
    assert data["output_summary"]["output_length"] == len("hi there")


def test_compress_output_trace_details(tmp_path: Path):
    """Trace file should contain step metadata for strategy."""
    trace_path = tmp_path / "trace.json"
    result = runner.invoke(
        app,
        [
            "compress",
            "--text",
            "hello world",
            "--engine",
            DummyTruncEngine.id,
            "--budget",
            "3",
            "--output-trace",
            str(trace_path),
        ],
        env=_env(tmp_path),
    )
    assert result.exit_code == 0
    data = json.loads(trace_path.read_text())
    assert data["engine_name"] == DummyTruncEngine.id
    assert data["steps"] == [{"type": "truncate"}]
    assert data["output_summary"]["final_length"] == len("hello world"[:3])


def test_compress_verbose_stats(tmp_path: Path):
    result = runner.invoke(
        app,
        [
            "compress",
            "--text",
            "hello world",
            "--engine",
            "none",
            "--budget",
            "20",
            "--verbose-stats",
        ],
        env=_env(tmp_path),
    )
    assert result.exit_code == 0
    assert "Original tokens" in result.stdout
    assert "Compressed tokens" in result.stdout


def test_compress_nonexistent_file(tmp_path: Path):
    file_path = tmp_path / "missing.txt"
    result = runner.invoke(
        app,
        [
            "compress",
            "--file",
            str(file_path),
            "--engine",
            "none",
            "--budget",
            "5",
        ],
        env=_env(tmp_path),
    )
    assert result.exit_code != 0
    assert "Invalid value for '--file'" in result.stderr


def test_compress_nonexistent_dir(tmp_path: Path):
    dir_path = tmp_path / "nope"
    result = runner.invoke(
        app,
        [
            "compress",
            "--dir",
            str(dir_path),
            "--engine",
            "none",
            "--budget",
            "5",
        ],
        env=_env(tmp_path),
    )
    assert result.exit_code != 0
    assert "Invalid value for '--dir'" in result.stderr


def test_compress_uses_default_strategy(tmp_path: Path):
    env = _env(tmp_path)
    env["COMPACT_MEMORY_DEFAULT_ENGINE_ID"] = "none"
    result = runner.invoke(
        app,
        ["compress", "--text", "foobar", "--budget", "10"],
        env=env,
    )
    assert result.exit_code == 0
    assert "foobar" in result.stdout


def test_compress_override_default_strategy(tmp_path: Path):
    env = _env(tmp_path)
    env["COMPACT_MEMORY_DEFAULT_ENGINE_ID"] = DummyTruncEngine.id
    result = runner.invoke(
        app,
        [
            "compress",
            "--text",
            "abcdef",
            "--engine",
            "none",
            "--budget",
            "10",
        ],
        env=env,
    )
    assert result.exit_code == 0
    assert result.stdout.strip() == "abcdef"


# Tests related to PrototypeEngine were removed:
# - test_compress_to_memory_with_prototype_engine
# - test_compress_to_memory_one_shot_trunc_then_prototype


# --- Tests for PipelineEngine ---


def test_cli_compress_pipeline_engine_valid(tmp_path: Path):
    """Test valid PipelineEngine usage with a simple pipeline."""
    pipeline_config_json = """
    {
      "engines": [
        {"engine_name": "NoCompressionEngine", "engine_params": {}},
        {"engine_name": "FirstLastEngine", "engine_params": {"first_n": 2, "last_n": 2, "llm_token_budget": 10}}
      ]
    }
    """
    text_to_compress = "one two three four five six seven eight nine ten"
    # FirstLastEngine (first_n=2, last_n=2) on "one two three four five six seven eight nine ten"
    # Assuming space as delimiter by default if tiktoken not found.
    # Output: "one two nine ten"
    expected_output = "one two nine ten"

    result = runner.invoke(
        app,
        [
            "compress",
            "--engine",
            "pipeline",
            "--pipeline-config",
            pipeline_config_json,
            "--text",
            text_to_compress,
            "--budget",
            "10",  # Overall budget for the compress command
        ],
        env=_env(tmp_path),
    )

    assert result.exit_code == 0, f"CLI Error: {result.stderr}"
    assert result.stdout.strip() == expected_output

    # Another valid case: StopwordPruner -> FirstLast
    pipeline_config_json_2 = """
    {
      "engines": [
        {"engine_name": "StopwordPrunerEngine", "engine_params": {"lang": "english"}},
        {"engine_name": "FirstLastEngine", "engine_params": {"first_n": 1, "last_n": 1, "llm_token_budget": 5}}
      ]
    }
    """
    text_to_compress_2 = "this is an example sentence with many common words"
    # Expected: "example words" (after "this is an", "with many common" are pruned, then first 1, last 1)
    # Actual output of StopwordPrunerEngine can be sensitive to its exact stopword list.
    # FirstLastEngine will then take 1 from start, 1 from end of that.
    # For "example sentence common words", FirstLast(1,1) -> "example words"
    # Then FirstLastEngine takes first 1 and last 1.
    # This is a bit hard to predict exactly without running StopwordPruner,
    # so let's test if the command runs and produces *some* output.
    # A more robust test would mock the sub-engines or use a very predictable one.
    # For now, we'll check for successful execution and part of the expected non-stopword text.
    # If StopwordPrunerEngine is not available or fails, this test might be brittle.
    # Let's simplify expected output for robustness, assuming "example" and "words" survive.

    result_2 = runner.invoke(
        app,
        [
            "compress",
            "--engine",
            "pipeline",
            "--pipeline-config",
            pipeline_config_json_2,
            "--text",
            text_to_compress_2,
            "--budget",
            "5",
        ],
        env=_env(tmp_path),
    )

    assert result_2.exit_code == 0, f"CLI Error: {result_2.stderr}"
    # Check for some expected keywords that should remain after stopword pruning
    assert "example" in result_2.stdout
    assert "words" in result_2.stdout
    assert "this" not in result_2.stdout  # "this" is a common stopword


def test_cli_compress_pipeline_engine_invalid_json(tmp_path: Path):
    """Test PipelineEngine with invalid JSON in --pipeline-config."""
    invalid_json = '{"engines": [Oops this is not valid JSON}'

    result = runner.invoke(
        app,
        [
            "compress",
            "--engine",
            "pipeline",
            "--pipeline-config",
            invalid_json,
            "--text",
            "some text",
            "--budget",
            "10",
        ],
        env=_env(tmp_path),
    )

    assert result.exit_code != 0
    assert "Error decoding pipeline config JSON" in result.stderr


def test_cli_compress_pipeline_engine_missing_config(tmp_path: Path):
    """Test PipelineEngine usage when --pipeline-config is missing."""
    result = runner.invoke(
        app,
        [
            "compress",
            "--engine",
            "pipeline",
            # --pipeline-config is missing
            "--text",
            "some text",
            "--budget",
            "10",
        ],
        env=_env(tmp_path),
    )

    assert result.exit_code != 0
    assert (
        "Error: --pipeline-config is required when --engine is 'pipeline'."
        in result.stderr
    )


def test_cli_compress_pipeline_config_without_pipeline_engine(tmp_path: Path):
    """Test providing --pipeline-config without specifying --engine pipeline."""
    pipeline_config_json = """
    {
      "engines": [{"engine_name": "NoCompressionEngine", "engine_params": {}}]
    }
    """
    result = runner.invoke(
        app,
        [
            "compress",
            "--engine",
            "none",  # Not 'pipeline'
            "--pipeline-config",
            pipeline_config_json,
            "--text",
            "some text",
            "--budget",
            "10",
        ],
        env=_env(tmp_path),
    )

    assert result.exit_code != 0
    assert (
        "Error: --pipeline-config can only be used when --engine is 'pipeline'."
        in result.stderr
    )


def test_cli_compress_pipeline_engine_unknown_sub_engine(tmp_path: Path):
    """Test PipelineEngine with an unknown engine_name in its config."""
    pipeline_config_json = """
    {
      "engines": [
        {"engine_name": "ThisEngineDoesNotExist", "engine_params": {}}
      ]
    }
    """
    result = runner.invoke(
        app,
        [
            "compress",
            "--engine",
            "pipeline",
            "--pipeline-config",
            pipeline_config_json,
            "--text",
            "some text",
            "--budget",
            "10",
        ],
        env=_env(tmp_path),
    )

    assert result.exit_code != 0
    # The error message comes from the registry inside _get_one_shot_compression_engine
    assert (
        "Unknown one-shot compression engine 'ThisEngineDoesNotExist'" in result.stderr
    )


def test_cli_compress_pipeline_engine_invalid_config_structure(tmp_path: Path):
    """Test PipelineEngine with a structurally invalid (but valid JSON) config."""
    # Valid JSON, but not the expected structure (e.g., 'engines' key missing)
    invalid_structure_json = '{"not_engines_key": []}'
    result = runner.invoke(
        app,
        [
            "compress",
            "--engine",
            "pipeline",
            "--pipeline-config",
            invalid_structure_json,
            "--text",
            "some text",
            "--budget",
            "10",
        ],
        env=_env(tmp_path),
    )
    assert result.exit_code != 0
    assert (
        "Error creating pipeline engine from config" in result.stderr
    )  # General error

    # Valid JSON, 'engines' is not a list
    invalid_structure_json_2 = '{"engines": {"engine_name": "NoCompressionEngine"}}'
    result_2 = runner.invoke(
        app,
        [
            "compress",
            "--engine",
            "pipeline",
            "--pipeline-config",
            invalid_structure_json_2,
            "--text",
            "some text",
            "--budget",
            "10",
        ],
        env=_env(tmp_path),
    )
    assert result_2.exit_code != 0
    assert (
        "Pipeline config JSON must be a list" in result_2.stderr.lower()
    )  # Specific error from validation

    # Valid JSON, list items are not dicts
    invalid_structure_json_3 = '{"engines": ["NoCompressionEngine"]}'
    result_3 = runner.invoke(
        app,
        [
            "compress",
            "--engine",
            "pipeline",
            "--pipeline-config",
            invalid_structure_json_3,
            "--text",
            "some text",
            "--budget",
            "10",
        ],
        env=_env(tmp_path),
    )
    assert result_3.exit_code != 0
    assert (
        "Error in pipeline engine configuration structure" in result_3.stderr
    )  # Error from EngineConfig creation<|MERGE_RESOLUTION|>--- conflicted
+++ resolved
@@ -62,14 +62,11 @@
     }
 
 
-<<<<<<< HEAD
 try:
     runner = CliRunner(mix_stderr=False)
 except TypeError:
     runner = CliRunner()
-=======
-runner = CliRunner()
->>>>>>> 5a60ce0d
+
 
 
 def test_compress_text_option(tmp_path: Path):
