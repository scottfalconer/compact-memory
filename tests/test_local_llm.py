from gist_memory.local_llm import LocalChatModel


def test_local_chat_model(monkeypatch):
    class DummyTokenizer:
        def __init__(self, *a, **k):
            pass

<<<<<<< HEAD
        def __call__(self, prompt, return_tensors=None, truncation=None, max_length=None):
            return {"input_ids": [[0]]}
=======
        def __call__(
            self, prompt, return_tensors=None, truncation=None, max_length=None
        ):
            return {"input_ids": [0]}
>>>>>>> bab91639

        def decode(self, ids, skip_special_tokens=True):
            return "prompt response"

    class DummyModel:
        def __init__(self, *a, **k):
            self.config = type("cfg", (), {"n_positions": 1024})()

        def generate(self, **kw):
            return [[0]]

    monkeypatch.setattr(
        "gist_memory.local_llm.AutoTokenizer.from_pretrained",
        lambda *a, **k: DummyTokenizer(),
    )
    monkeypatch.setattr(
        "gist_memory.local_llm.AutoModelForCausalLM.from_pretrained",
        lambda *a, **k: DummyModel(),
    )
    model = LocalChatModel()
    reply = model.reply("prompt")
    assert reply == "response"


def test_prepare_prompt(monkeypatch, tmp_path):
    class DummyTokenizer:
        def __init__(self, *a, **k):
            pass

        def __call__(self, text, return_tensors=None, truncation=None, max_length=None):
            return {"input_ids": [list(range(10))]}

        def decode(self, ids, skip_special_tokens=True):
            if isinstance(ids, list):
                return "old" if len(ids) > 5 else "recent"
            return "prompt"

    class DummyModel:
        def __init__(self, *a, **k):
            self.config = type("cfg", (), {"n_positions": 5})()

        def generate(self, **kw):
            return [[0]]

    monkeypatch.setattr(
        "gist_memory.local_llm.AutoTokenizer.from_pretrained",
        lambda *a, **k: DummyTokenizer(),
    )
    monkeypatch.setattr(
        "gist_memory.local_llm.AutoModelForCausalLM.from_pretrained",
        lambda *a, **k: DummyModel(),
    )

    from gist_memory.json_npy_store import JsonNpyVectorStore
    from gist_memory.models import BeliefPrototype
    from gist_memory.agent import Agent
    from gist_memory.embedding_pipeline import MockEncoder

    enc = MockEncoder()
    monkeypatch.setattr(
        "gist_memory.embedding_pipeline._load_model", lambda *a, **k: enc
    )

    store = JsonNpyVectorStore(
        path=str(tmp_path), embedding_model="mock", embedding_dim=enc.dim
    )
    proto = BeliefPrototype(
        prototype_id="p1",
        vector_row_index=0,
        summary_text="summary",
        strength=1.0,
        confidence=1.0,
    )
    store.add_prototype(proto, enc.encode("x"))
    agent = Agent(store)

    model = LocalChatModel()
    prepared = model.prepare_prompt(agent, "prompt")
    assert "summary" in prepared or prepared == "prompt"<|MERGE_RESOLUTION|>--- conflicted
+++ resolved
@@ -6,15 +6,11 @@
         def __init__(self, *a, **k):
             pass
 
-<<<<<<< HEAD
-        def __call__(self, prompt, return_tensors=None, truncation=None, max_length=None):
-            return {"input_ids": [[0]]}
-=======
+
         def __call__(
             self, prompt, return_tensors=None, truncation=None, max_length=None
         ):
             return {"input_ids": [0]}
->>>>>>> bab91639
 
         def decode(self, ids, skip_special_tokens=True):
             return "prompt response"
