--- conflicted
+++ resolved
@@ -146,111 +146,6 @@
         ), "Output content was not truncated."
 
 
-# def test_compress_directory_input_to_output_dir(tmp_path):
-    # # Set up a temp directory with two text files
-    # # dir_path = tmp_path / "data" # This was the original line
-    # # dir_path.mkdir() # This line was causing NameError, it belongs to the commented test
-    # # (dir_path / "a.txt").write_text("Content of file A.")
-    # # (dir_path / "b.txt").write_text("Content of file B which is a bit longer.")
-    #
-    # # Target output directory for compressed files
-    # out_dir = tmp_path / "out"
-    # # Note: out_dir should not be created beforehand by the test,
-    # # the CLI command should create it if it doesn't exist.
-    #
-    # result = runner.invoke(
-    #     app,
-    #     [
-    #         "compress",
-    #         "--dir",
-    #         str(dir_path),
-    #         "--engine",
-    #         "none",
-    #         "--budget",
-    #         "100",  # Sufficient budget for "none" engine not to alter content much
-    #         "--output-dir",
-    #         str(out_dir),
-    #     ],
-    # )
-    # assert result.exit_code == 0, f"CLI call failed: {result.stderr}\n{result.stdout}"
-    #
-    # # The CLI should process both files and create outputs in out_dir
-    # compressed_a = out_dir / "a.txt"  # Original filenames are preserved in output_dir
-    # compressed_b = out_dir / "b.txt"
-    #
-    # assert (
-<<<<<<< HEAD
-    #     f"Processing {dir_path / 'b.txt'}" in stdout
-    #     or f"Processing {Path('data/b.txt')}" in stdout
-    # )
-    # # Check for "Saved compressed output to..." messages for each file
-    # assert f"Saved compressed output to {compressed_a}" in stdout # These messages change with new logic
-    # assert f"Saved compressed output to {compressed_b}" in stdout
-    # This test is superseded by the new directory compression logic which creates a single combined file.
-    # The new tests are test_compress_directory_default_output_new and test_compress_directory_with_output_dir_new.
-    pass
-
-
-# def test_compress_directory_input_default_output(tmp_path): # Superseded
-#     pass
-=======
-    #     compressed_a.exists()
-    # ), "Compressed file for a.txt not found in output directory."
-    # assert (
-    #     compressed_b.exists()
-    # ), "Compressed file for b.txt not found in output directory."
-    #
-    # # Verify content (with "none" engine, content should be same as original)
-    # assert compressed_a.read_text() == "Content of file A."
-    # assert compressed_b.read_text() == "Content of file B which is a bit longer."
-    #
-    # # Stdout should show processing messages for each file
-    # stdout = result.stdout
-    # # assert (
-    # #     f"Processing {dir_path / 'a.txt'}" in stdout
-    # #     or f"Processing {Path('data/a.txt')}" in stdout
-    # # )
-    # # assert (
-    # #     f"Processing {dir_path / 'b.txt'}" in stdout
-    # #     or f"Processing {Path('data/b.txt')}" in stdout
-    # # )
-    # # # Check for "Saved compressed output to..." messages for each file
-    # # # assert f"Saved compressed output to {compressed_a}" in stdout # These messages change with new logic
-    # # # assert f"Saved compressed output to {compressed_b}" in stdout
-    # # pass # Test is superseded by new directory compression logic
-
-
-# def test_compress_directory_input_default_output(tmp_path):
-    # dir_path = tmp_path / "data_default"
-    # dir_path.mkdir()
-    # file_a = dir_path / "file_one.txt"
-    # file_b = dir_path / "file_two.txt"
-    # file_a.write_text("Default output for file one.")
-    # file_b.write_text("Default output for file two.")
-
-    # result = runner.invoke(
-    #     app, ["compress", "--dir", str(dir_path), "--engine", "none", "--budget", "150"]
-    # )
-    # assert result.exit_code == 0, f"CLI call failed: {result.stderr}\n{result.stdout}"
-
-    # # Verify that _compressed.txt files are created alongside originals
-    # compressed_a_expected = dir_path / "file_one_compressed.txt"
-    # compressed_b_expected = dir_path / "file_two_compressed.txt"
-
-    # assert compressed_a_expected.exists(), "file_one_compressed.txt not found."
-    # assert compressed_b_expected.exists(), "file_two_compressed.txt not found."
-
-    # assert compressed_a_expected.read_text() == "Default output for file one."
-    # assert compressed_b_expected.read_text() == "Default output for file two."
-
-    # # Stdout should show processing messages and save confirmations
-    # stdout = result.stdout
-    # assert f"Processing {file_a}" in stdout
-    # assert f"Processing {file_b}" in stdout
-    # assert f"Saved compressed output to {compressed_a_expected}" in stdout
-    # assert f"Saved compressed output to {compressed_b_expected}" in stdout
-    pass # Test is superseded by new directory compression logic
->>>>>>> 488281d6
 
 
 def test_compress_empty_directory(tmp_path):
