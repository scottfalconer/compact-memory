import numpy as np
import importlib
import pytest

from gist_memory import embedding_pipeline as ep


def test_mock_encoder_determinism():
    enc = ep.MockEncoder()
    v1 = enc.encode("hello")
    v2 = enc.encode("hello")
    assert np.allclose(v1, v2)
    assert v1.shape[0] == enc.dim


def test_embed_text_uses_mock(monkeypatch):
    enc = ep.MockEncoder()
    monkeypatch.setattr(ep, "_load_model", lambda *args, **kwargs: enc)
    vecs = ep.embed_text(["a", "b"])
    assert vecs.shape == (2, enc.dim)
    exp = enc.encode("a")
    exp = exp / np.linalg.norm(exp)
    assert np.allclose(vecs[0], exp)


def test_load_model_failure(monkeypatch):
    def raise_err(*a, **k):
        raise OSError("missing")

    monkeypatch.setattr(ep, "SentenceTransformer", raise_err)
    with pytest.raises(RuntimeError) as exc:
        ep._load_model("bad", "cpu")
<<<<<<< HEAD
    msg = str(exc.value)
    assert "download-model" in msg
    assert "bad" in msg
=======
    assert "gist-memory download-model" in str(exc.value)


def test_embed_text_long_truncates(monkeypatch):
    enc = ep.MockEncoder()
    monkeypatch.setattr(ep, "_load_model", lambda *a, **k: enc)

    captured = {}

    def fake_embed(text, *a, **k):
        captured["text"] = text
        return enc.encode(text)

    monkeypatch.setattr(ep, "_embed_cached", fake_embed)
    long_text = "word " * 2000
    vec = ep.embed_text(long_text)
    assert vec.shape == (enc.dim,)
    assert len(captured["text"]) < len(long_text)
>>>>>>> 64b1c21e
<|MERGE_RESOLUTION|>--- conflicted
+++ resolved
@@ -30,11 +30,9 @@
     monkeypatch.setattr(ep, "SentenceTransformer", raise_err)
     with pytest.raises(RuntimeError) as exc:
         ep._load_model("bad", "cpu")
-<<<<<<< HEAD
     msg = str(exc.value)
     assert "download-model" in msg
     assert "bad" in msg
-=======
     assert "gist-memory download-model" in str(exc.value)
 
 
@@ -52,5 +50,4 @@
     long_text = "word " * 2000
     vec = ep.embed_text(long_text)
     assert vec.shape == (enc.dim,)
-    assert len(captured["text"]) < len(long_text)
->>>>>>> 64b1c21e
+    assert len(captured["text"]) < len(long_text)