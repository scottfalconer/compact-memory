--- conflicted
+++ resolved
@@ -2,7 +2,6 @@
 
 This guide provides a comprehensive walkthrough for researchers and developers looking to create new `CompressionStrategy` implementations within the Compact Memory framework. It covers the core concepts, practical steps, and best practices for building, testing, and integrating your custom strategies.
 
-<<<<<<< HEAD
 ## Implementing a `CompressionStrategy` for the Python API
 
 When developing a new compression strategy to be used with the `CompactMemoryAgent` or the stateless `compress_text` function, there are key integration points to consider.
@@ -144,9 +143,9 @@
 For most custom development integrated directly into a project using `compact-memory`, ensuring your strategy module is imported (e.g., `from .my_strategies import MyCustomStrategy`) is usually sufficient.
 
 ## Designing Learnable Compression Strategies
-=======
+
 ## Core Concept: The `CompressionStrategy`
->>>>>>> db623003
+
 
 At the heart of Compact Memory's extensibility is the `CompressionStrategy` abstract base class. Any new strategy you develop must inherit from this class and implement its required methods.
 
